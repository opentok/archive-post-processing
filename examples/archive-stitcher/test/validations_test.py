# copyright 2025 Vonage

from unittest.mock import patch

import math

from dataclasses import fields, is_dataclass, replace
from datetime import timedelta
from pathlib import Path

from parameterized import parameterized

from src.data_model import AudioDesc, Fraction, MediaDesc, VideoDesc
from src.utils import FFMPEG, FFPROBE, StitcherException
from src.validations import get_media_desc, validate_conf, validate_media, validate_tools

from .test_base import TestBase


def dataclasses_almost_equal(a, b, delta):
    if type(a) != type(b):
        return False
    if is_dataclass(a):
        for f in fields(a):
            val_a = getattr(a, f.name)
            val_b = getattr(b, f.name)
            if not dataclasses_almost_equal(val_a, val_b, delta):
                return False
        return True
    elif isinstance(a, float) or isinstance(a, int):
        return math.isclose(a, b, abs_tol=delta)
    else:
        return a == b


class ValidationsTest(TestBase):
    def test_validate_tools_success(self):
        validate_tools()

    @parameterized.expand([
        (FFPROBE, ),
        (FFMPEG, ),
        ])
    def test_validate_tools_error_given_no_binary(self, missing_binary: str):
        (self.dir_path / missing_binary).unlink()

        with self.assertRaisesRegex(StitcherException, f'{missing_binary} executable could not be found'):
            validate_tools()

    @parameterized.expand([
        ('libx264', ),
        ('aac', ),
        ])
    def test_validate_tools_error_given_no_codec(self, missing_codec: str):
        with patch('src.validations.run_exec') as mock:
            video_flags = 'D.V' if missing_codec == 'libx264' else 'DEV'
            audio_flags = 'D.A' if missing_codec == 'aac' else 'DEV'
            mock.return_value = '\n'.join([
                    f'{video_flags}.LS h264\tH.264 / AVC / MPEG-4 AVC / MPEG-4 part 10 (encoders: libx264)',
                    f'{audio_flags}.L. aac\tAAC (Advanced Audio Coding) (decoders: aac) (encoders: aac aac_at)',
                    ])

            with self.assertRaisesRegex(StitcherException, f'FFMPEG is missing {missing_codec} encoder or decoder'):
                validate_tools()

    def test_validate_conf_success(self):
        self.conf.allow_output_overwrite = False
        validate_conf(self.conf)

    @parameterized.expand([
        ('missing_a', True),
        ('missing_b', False),
        ])
    def test_validate_conf_error_given_missing_input_files(self, _name: str, a_is_missing: bool):
        fake_file = Path('/invented/path/a')
        conf = replace(self.conf, **{'archive_a' if a_is_missing else 'archive_b': fake_file})
        with self.assertRaisesRegex(StitcherException,
                                    f'archive-{"a" if a_is_missing else "b"} {fake_file} is not a valid file'):
            validate_conf(conf)

    def test_validate_conf_success_given_output_exists_and_flag(self):
        # put a file in the output path name
        self.conf.output.touch()
        self.conf.allow_output_overwrite = True

        validate_conf(self.conf)

    def test_validate_conf_error_given_output_exists_and_no_flag(self):
        # put a file in the output path name
        self.conf.output.touch()
        self.conf.allow_output_overwrite = False

        with self.assertRaisesRegex(StitcherException,
                                    f'Output {self.conf.output} already exists, to allow overwriting set the -y flag'):
            validate_conf(self.conf)

    def test_validate_conf_error_given_output_exists_as_a_directory(self):
        # put a file in the output path name
        self.conf.output.mkdir()
        self.conf.allow_output_overwrite = True

        with self.assertRaisesRegex(StitcherException, f'Output {self.conf.output} already exists as a directory'):
            validate_conf(self.conf)

    def test_validate_conf_error_given_output_not_mp4(self):
        self.conf.output = self.conf.output.with_suffix('.notmp4')

        with self.assertRaisesRegex(StitcherException,
                                    f'Output file {self.conf.output} is not an mp4 file, please use a .mp4 extension'):
            validate_conf(self.conf)

    def test_validate_conf_error_given_output_not_in_a_valid_directory(self):
        # put a file in the output path name
        self.conf.output = Path('/some/invented/path/output.mp4')
        self.conf.allow_output_overwrite = False

        with self.assertRaisesRegex(StitcherException, f'Output directory {self.conf.output.parent} is not valid'):
            validate_conf(self.conf)

    def test_get_media_desc_success(self):
        expected = MediaDesc(
                video=VideoDesc(
                    codec='h264',
                    profile='Constrained Baseline',
                    width=1280,
                    height=720,
                    pix_fmt='yuv420p',
                    level=41,
                    fps=Fraction(25, 1),
                    timescale=Fraction(1, 90000),
                    has_b_frames=False
                    ),
                audio=AudioDesc(
                    codec='aac',
                    sample_rate=48000,
                    channels=1),
                duration=timedelta(seconds=59, microseconds=441000),
                )
<<<<<<< HEAD
        self.assertAlmostEqual(expected, get_media_desc(self.conf.archive_a), delta=0.5)
=======
        dataclasses_almost_equal(expected, get_media_desc(self.conf.archive_a), delta=0.25)
>>>>>>> d40f2460

    def test_get_media_desc_error_given_wrong_ffprobe_output(self):
        with patch('src.validations.run_exec') as mock:
            mock.return_value = 'not a json{'

            with self.assertRaisesRegex(StitcherException, f'wrong ffprobe output for file {self.conf.archive_a}:.*'):
                get_media_desc(self.conf.archive_a)

    def test_validate_media_success(self):
        media_desc_a: MediaDesc = get_media_desc(self.conf.archive_a)
        media_desc_b: MediaDesc = get_media_desc(self.conf.archive_b)

        validate_media(media_desc_a, media_desc_b)

    def test_validate_media_success_given_audio_only(self):
        media_desc_a: MediaDesc = replace(get_media_desc(self.conf.archive_a), video=None)
        media_desc_b: MediaDesc = replace(get_media_desc(self.conf.archive_b), video=None)

        validate_media(media_desc_a, media_desc_b)

    def test_validate_media_success_given_video_only(self):
        media_desc_a: MediaDesc = replace(get_media_desc(self.conf.archive_a), audio=None)
        media_desc_b: MediaDesc = replace(get_media_desc(self.conf.archive_b), audio=None)

        validate_media(media_desc_a, media_desc_b)

    def test_validate_media_error_given_no_tracks(self):
        with self.assertRaisesRegex(StitcherException, 'archives have no audio or video tracks'):
            validate_media(MediaDesc(None, None, timedelta()), MediaDesc(None, None, timedelta()))

    def test_validate_media_error_given_incompatible_tracks(self):
        media_desc_a: MediaDesc = replace(get_media_desc(self.conf.archive_a), video=None)
        media_desc_b: MediaDesc = replace(get_media_desc(self.conf.archive_b), audio=None)

        with self.assertRaisesRegex(StitcherException, 'Archives have incompatible audio formats.*'):
            validate_media(media_desc_a, media_desc_b)

    def test_validate_media_error_given_incompatible_audio_properties(self):
        media_desc_a: MediaDesc = get_media_desc(self.conf.archive_a)
        media_desc_b: MediaDesc = get_media_desc(self.conf.archive_b)
        media_desc_a = replace(media_desc_a, audio=replace(media_desc_a.audio, codec='aad'))

        with self.assertRaisesRegex(StitcherException, 'Archives have incompatible audio formats.*'):
            validate_media(media_desc_a, media_desc_b)

    def test_validate_media_error_given_incompatible_video_properties(self):
        media_desc_a: MediaDesc = get_media_desc(self.conf.archive_a)
        media_desc_b: MediaDesc = get_media_desc(self.conf.archive_b)
        media_desc_a = replace(media_desc_a, video=replace(media_desc_a.video, codec='pipepiper'))

        with self.assertRaisesRegex(StitcherException, 'Archives have incompatible video formats.*'):
            validate_media(media_desc_a, media_desc_b)

    def test_validate_media_error_given_invalid_audio_codec(self):
        media_desc_a: MediaDesc = get_media_desc(self.conf.archive_a)
        media_desc_b: MediaDesc = get_media_desc(self.conf.archive_b)
        media_desc_a = replace(media_desc_a, audio=replace(media_desc_a.audio, codec='aad'))
        media_desc_b = replace(media_desc_b, audio=replace(media_desc_b.audio, codec='aad'))

        with self.assertRaisesRegex(StitcherException, 'This script only supports AAC audio'):
            validate_media(media_desc_a, media_desc_b)

    def test_validate_media_error_given_invalid_video_codec(self):
        media_desc_a: MediaDesc = get_media_desc(self.conf.archive_a)
        media_desc_b: MediaDesc = get_media_desc(self.conf.archive_b)
        media_desc_a = replace(media_desc_a, video=replace(media_desc_a.video, codec='pipepiper'))
        media_desc_b = replace(media_desc_b, video=replace(media_desc_b.video, codec='pipepiper'))

        with self.assertRaisesRegex(StitcherException, 'This script only supports H264 video'):
            validate_media(media_desc_a, media_desc_b)

    def test_validate_media_error_given_video_with_b_frames(self):
        media_desc_a: MediaDesc = get_media_desc(self.conf.archive_a)
        media_desc_b: MediaDesc = get_media_desc(self.conf.archive_b)
        media_desc_a = replace(media_desc_a, video=replace(media_desc_a.video, has_b_frames=True))
        media_desc_b = replace(media_desc_a, video=replace(media_desc_b.video, has_b_frames=True))

        with self.assertRaisesRegex(StitcherException, 'This script does not support videos with B-frames.*'):
            validate_media(media_desc_a, media_desc_b)<|MERGE_RESOLUTION|>--- conflicted
+++ resolved
@@ -136,11 +136,7 @@
                     channels=1),
                 duration=timedelta(seconds=59, microseconds=441000),
                 )
-<<<<<<< HEAD
-        self.assertAlmostEqual(expected, get_media_desc(self.conf.archive_a), delta=0.5)
-=======
-        dataclasses_almost_equal(expected, get_media_desc(self.conf.archive_a), delta=0.25)
->>>>>>> d40f2460
+        dataclasses_almost_equal(expected, get_media_desc(self.conf.archive_a), delta=0.5)
 
     def test_get_media_desc_error_given_wrong_ffprobe_output(self):
         with patch('src.validations.run_exec') as mock:
