--- conflicted
+++ resolved
@@ -30,12 +30,10 @@
 
 # The number of samples between successive frames (librosa default value)
 HOP_LENGTH: Final[int] = 512
-<<<<<<< HEAD
 
 # Number of seconds covered by the similarity analysis window
 WINDOW_NUM_SECS: Final[np.float32] = 1.1
-=======
->>>>>>> 8f59765b
+
 
 @dataclass(eq=True)
 class SimilarityEntry:
