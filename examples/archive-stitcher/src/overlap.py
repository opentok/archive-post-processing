#!/usr/bin/env python
# -*- coding: utf-8 -*-
# Copyright (c) Vonage, 2025

from datetime import timedelta
from pathlib import Path

from dataclasses import dataclass
from typing import Final, Optional

import warnings

import cv2
import librosa
import matplotlib.pyplot as plt
import numpy as np
import pandas as pd
import pywt

from skimage.feature import local_binary_pattern

from .data_model import Interval, FindOverlapArgs, MediaOverlap, OverlapInterval
from .utils import printerr, raise_error

categories = [UserWarning, FutureWarning, DeprecationWarning]
for cat in categories:
    warnings.filterwarnings("ignore", category=cat)

# Resize factor for the video frames
RESIZE_FACTOR: Final[np.float32] = 0.5

# Accepted error to avoid the indetermination: anyValue/0
ACCEPTED_ERROR: Final[np.float32] = 1e-8

<<<<<<< HEAD
# Number of allowed outliers when selecting the longest non-decreasing segments
THRESHOLD_AUDIO: Final[int] = 3 
THRESHOLD_VIDEO: Final[int] = 3
=======
# The number of samples between successive frames (librosa default value)
HOP_LENGTH: Final[int] = 512

# Number of seconds covered by the similarity analysis window
WINDOW_NUM_SECS: Final[np.float32] = 1.1

>>>>>>> 5c1cd6d5

@dataclass(eq=True)
class SimilarityEntry:
    '''
    index_i: int = 0        # chroma column index
    corr: np.float32 = 0    # Max. correlation of all the 12 chromas for a fixed chroma window
    sim: np.float32 = 0     # Similarity factor between all the 12 correlation values
    '''
    index_i: int = 0
    corr: np.float32 = 0
    sim: np.float32 = 0


def plot_audio_samples(y_a: np.ndarray, y_b: np.ndarray, rate: int,
    start_time_a: float, end_time_a: float, start_time_b: float, end_time_b: float):
    _fig, (ax1, ax3) = plt.subplots(2, 1, sharex=True, figsize=(12, 6))
    librosa.display.waveshow(y_a, sr=rate, ax=ax1, marker='.', label='audio_a')
    ax1.set_xlabel('audio_a seconds')
    ax1.set_ylabel('amplitude')
    ax1.axvline(x=start_time_a, color='g', linestyle='--')
    ax1.axvline(x=end_time_a, color='g', linestyle='--')
    ax1.axvspan(start_time_a, end_time_a, color='green', alpha=0.3, label='overlapping audio samples')
    ax1.grid(True)
    ax1.legend(fontsize="x-large")
    ax1.tick_params(labelbottom=True)

    librosa.display.waveshow(y_b, sr=rate, ax=ax3, marker='.', label='audio_b')
    ax3.set_xlabel('audio_b seconds')
    ax3.set_ylabel('amplitude')
    ax3.axvline(x=start_time_b, color='g', linestyle='--')
    ax3.axvline(x=end_time_b, color='g', linestyle='--')
    ax3.axvspan(start_time_b, end_time_b, color='green', alpha=0.3, label='overlapping audio samples')
    ax3.grid(True)
    ax3.legend(fontsize="x-large")
    ax3.tick_params(labelbottom=True)

    plt.title('Audio samples display')
    plt.tight_layout()

    _fig1 = plt.gcf()
    plt.show()
    plt.draw()
    plt.close()


def plot_archives_relationship(values: list[int], overlap_ind: Interval):
    fig = plt.figure()

    num_archive_a_points = len(values)

    ax1 = fig.add_subplot(111)
    x_axis = list(range(0, num_archive_a_points))
    ax1.plot(x_axis, values, marker='*', linestyle='-', color='k')
    ax1.set_xlabel(f'archive_a frame number')
    ax1.set_ylabel(f'archive_b most similar frame to archive_a frames')
    ax1.tick_params(axis='x', labelcolor='blue')
    ax1.tick_params(axis='y', labelcolor='blue')

    x_start = overlap_ind.ini
    x_end = overlap_ind.end
    if x_start < len(values):
        slope = 0.999  # 45 degrees
        x_vals = np.linspace(x_start, x_start + len(values[x_start:x_end]), 100)
        y_vals = values[x_start] + slope * (x_vals - x_start)
        ax1.plot(x_vals, y_vals, label='45° Line', linestyle='--', color='cyan')

    ax1.axvline(x=x_start, color='g', linestyle='--')
    ax1.axvline(x=x_end, color='g', linestyle='--')
    ax1.axvspan(x_start, x_end, color='green', alpha=0.3, label='overlapping video frames')

    plt.title(f'Most similar frames')
    plt.grid(True)
    plt.tight_layout()

    plt.show()
    plt.draw()
    plt.close()


def process_frame(frame: np.ndarray, width: int, height: int, resize_prc=RESIZE_FACTOR):
    gray_image = cv2.cvtColor(frame, cv2.COLOR_BGR2GRAY)

    if (width > 320) and (height > 240):
        assert(resize_prc < 1)
        return cv2.resize(gray_image, (int(resize_prc * width), int(resize_prc * height) ))

    return gray_image  # pragma: no cover


def compute_video_score(frame_a: np.ndarray, frame_b: np.ndarray, conf: FindOverlapArgs) -> float:
    res_frame_a = process_frame(frame_a, conf.video_desc.width, conf.video_desc.height)
    res_frame_b = process_frame(frame_b, conf.video_desc.width, conf.video_desc.height)

    gradient = res_frame_a - res_frame_b

    match conf.algo_video:
        case conf.algo_video.VARLBP:
            lbp = local_binary_pattern(gradient, P=25, R=1, method="var")
            return np.sum(lbp[lbp < 15])
        case conf.algo_video.UNILBP:
            lbp = local_binary_pattern(gradient, P=8, R=1, method="uniform")
            return np.sum(lbp[lbp < 4])
        case conf.algo_video.MSE:
            return np.mean((np.abs(gradient)) ** 2)
        case conf.algo_video.WAVELET:
            _, (lh, hl, hh) = pywt.dwt2(gradient, 'haar')
            freq_details = lh + hl + hh
            res = np.asarray(np.abs(freq_details))
            max_res = np.max(res)
            return np.sum(res[res < (max_res/4)])


def open_video(archive_path: Path, frame_ini: int) -> cv2.VideoCapture:
    video = cv2.VideoCapture(str(archive_path))
    video.set(cv2.CAP_PROP_POS_FRAMES, frame_ini)

    if not video.isOpened():
        raise_error(f'The video {archive_path} is not opened')  # pragma: no cover

    return video


def release_video(video: cv2.VideoCapture):
    if video.isOpened():
        video.release()


def compute_audio_score(window_a: np.ndarray, window_b: np.ndarray, conf: FindOverlapArgs) -> tuple[float, float]:
    # Both windows have 12 rows with equal or approximately win_frames columns, i.e, (12 rows, win_frames columns)
    match conf.algo_audio:
        case conf.algo_audio.PEARSON:
            # axis=1: <signal>.shape[1] values for each row in <signal>.shape[0].
            a_centered = window_a - window_a.mean(axis=1, keepdims=True)
            b_centered = window_b - window_b.mean(axis=1, keepdims=True)

            # Compute the numerator: sum accros columns for each row
            numerator = np.sum(a_centered * b_centered, axis=1)
            # Compute the denominator
            denominator = np.sqrt(np.sum(a_centered**2, axis=1) * np.sum(b_centered**2, axis=1))

            correlations = numerator / (denominator + ACCEPTED_ERROR)

            # Pearson chromas values are constrained to the range [-1, +1].
            # Therefore, np.nanstd(pearson_chromas) is constrained to the range [0, 1]
            # Similarity values closer to 1 have high similarity
            similarity: np.float32 = 1 - min(np.nanstd(correlations) / 0.5, 1.0)

            return np.nanmax(correlations), similarity


def get_matching_frames(archive_a: Path, archive_b: Path, conf: FindOverlapArgs) -> pd.DataFrame:
    rate: float = conf.video_desc.fps.to_float()

    frame_offset_a: int = int(max(timedelta(), conf.duration_a - conf.max_overlap).total_seconds() * rate)
    frame_count_a: int = int(conf.duration_a.total_seconds() * rate)
    frame_count_b: int = int(min(conf.duration_b, conf.max_overlap).total_seconds() * rate)

    video_a: cv2.VideoCapture = open_video(archive_a, frame_offset_a)
    video_b: cv2.VideoCapture = open_video(archive_b, 0)

    frames_relation_list = list()
    for frame_a_num in range(frame_offset_a + 1, frame_count_a + 1):
        ret_a, frame_a = video_a.read()
        if not ret_a:
            break

        score_frames_b_list = list()

        for frame_b_num in range(1, frame_count_b + 1):
            ret_b, frame_b = video_b.read()
            if not ret_b:
                break  # pragma: no cover

            score: float = compute_video_score(frame_a, frame_b, conf)
            score_frames_b_list.append([score, frame_b_num])

        score_df: DataFrame = pd.DataFrame(score_frames_b_list, columns=['score', 'frame_b'])

        frame_b_with_min_score: list = score_df.loc[score_df['score'] == score_df['score'].min(), 'frame_b'].tolist()
        last_similar_frame_b_to_frame_a: int = frame_b_with_min_score[-1]
        frames_relation_list.append([frame_a_num, last_similar_frame_b_to_frame_a])

        video_b.set(cv2.CAP_PROP_POS_FRAMES, 0)

    similar_frames_df = pd.DataFrame(frames_relation_list, columns=['frame_a', 'similar_frame_b'])

    release_video(video_a)
    release_video(video_b)

    return similar_frames_df


def trim_init_duplicates_in_segment(values: list[int], interval: Interval) -> Interval:
    # It returns end_ind - 1 if all the elements are the same
    ini_ind: int = interval.ini
    end_ind: int = interval.ini + interval.length
    new_ini: int = next((i - 1 for i in range(ini_ind + 1, end_ind) if values[i] != values[i - 1]), end_ind - 1)
    return Interval(new_ini, end_ind - new_ini)


def trim_end_duplicates_in_segment(values: list[int], interval: Interval) -> Interval:
    # For example, to remove final black frames
    ini_ind: int = interval.ini
    end_ind: int = interval.ini + interval.length
    values = values[ini_ind:end_ind][::-1]
    i: int = next((i for i, x in enumerate(values) if x != values[0]), len(values))
    return Interval(ini_ind, len(values[i:]) + 1)


def is_data_increasing_in_45_degrees_trend(values: list[int]) -> bool:
    if len(values) < 4:
        return False  # Too short

    diffs = [b - a for a, b in zip(values[:-1], values[1:])]

    # return True if at least 80% (// 1.25) of all the values in the list diffs are close to one
    return sum(abs(x - 1) <= 1 for x in diffs) > (len(diffs) // 1.25)


def get_increasing_data_intervals(values: list[int], interval_list: list[Interval]) -> list[Interval]:
    increasing_intervals_list = list()

    for i in range(0, len(interval_list)):
        trimmed_ini_interval: Interval = trim_init_duplicates_in_segment(values, interval_list[i])
        trimmed_interval: Interval = trim_end_duplicates_in_segment(values, trimmed_ini_interval)

        filtered_vals = values[trimmed_interval.ini:(trimmed_interval.ini + trimmed_interval.length)]

        if (is_data_increasing_in_45_degrees_trend(filtered_vals)):
            increasing_intervals_list.append(interval_list[i])

    return increasing_intervals_list


def remove_glitches(values: int, all_interval_list: list[Interval], media_type: str) -> Interval:
    if (len(all_interval_list) == 1):
        return all_interval_list[0]

    interval_list: list = get_increasing_data_intervals(values, all_interval_list)

    if (len(interval_list) == 1):
        return interval_list[0]

    threshold = THRESHOLD_AUDIO if media_type == "audio" else THRESHOLD_VIDEO

    # Initialization for the first loop
    count = 0
    final_ini_index = interval_list[0].ini
    final_end_index = interval_list[0].length

    filtered_intervals = list()

    for i in range(0, len(interval_list) - 1):
        end_index_prev = interval_list[i].ini + interval_list[i].length
        ini_index_current = interval_list[i+1].ini

        if (ini_index_current - end_index_prev) < threshold:
            final_ini_index = interval_list[i - count].ini
            final_end_index += interval_list[i+1].length
            count += 1
        else:
            filtered_intervals.append([final_ini_index, final_end_index])
            final_ini_index = interval_list[i+1].ini
            final_end_index = interval_list[i+1].length
            count = 0

        if (i == (len(interval_list) - 2)):
            filtered_intervals.append([final_ini_index, final_end_index])

    longest_length = max(filtered_intervals, key=lambda x: x[1])

    return Interval(longest_length[0], longest_length[1])


def add_unique_element_to_list(max_init_index: int, max_length: int, segments_in_set: set[int, int],
    segments_in_list: list[Interval]) -> list[Interval]:
    key = (max_init_index, max_length)

    if key not in segments_in_set:
        # To avoid duplicity in segments_in_list
        segments_in_set.add(key)
        segments_in_list.append(Interval(max_init_index, max_length))

    return segments_in_list


def find_longest_non_decreasing_segment(values: list[int], media_type: str) -> Interval:
    prev: Optional[int] = None

    max_init_index: int = 0
    max_length: int = 0

    curr_init_index: int = 0
    curr_length: int = 0

    segments_in_set = set()
    longest_segments_list = list()

    for idx, value in enumerate(values):
        if prev is None or value >= prev:
            curr_length += 1
            if max_length < curr_length:
                max_init_index = curr_init_index
                max_length = curr_length
            if (idx == len(values) - 1):
                add_unique_element_to_list(max_init_index, max_length, segments_in_set, longest_segments_list)
        else:
            add_unique_element_to_list(max_init_index, max_length, segments_in_set, longest_segments_list)
            curr_init_index = idx
            curr_length = 1

        prev = value

    if (len(longest_segments_list) == 0):
        return Interval()

    return remove_glitches(values, longest_segments_list, media_type)


def get_overlapping_indexes(values: list[int], media_type: str) -> Interval:
    interval_pre_trimming: Interval = find_longest_non_decreasing_segment(values, media_type)
    interval_ini_trimmed: Interval = trim_init_duplicates_in_segment(values, interval_pre_trimming)
    return trim_end_duplicates_in_segment(values, interval_ini_trimmed)


def slide_last_chroma_a_window_over_chroma_b(chroma_a: np.ndarray, chroma_b: np.ndarray,
    win_frames: int, conf: FindOverlapArgs) -> int:
    last_win_a: np.ndarray  = chroma_a[:, (chroma_a.shape[1] - win_frames):]
    last_win_a_norm: np.ndarray  = (last_win_a - np.mean(last_win_a)) / max(np.std(last_win_a), ACCEPTED_ERROR)

    most_similar_j: int = -1
    j_similarity: int = -1
    j_max_corr: int = -1
    for j in range(0, chroma_b.shape[1] - win_frames):
        window_b: np.ndarray = chroma_b[:, j:j + win_frames]
        win_b_norm: np.ndarray = (window_b - np.mean(window_b)) / max(np.std(window_b), ACCEPTED_ERROR)

        max_corr, similarity = compute_audio_score(last_win_a_norm, win_b_norm, conf)

        if (similarity > j_similarity) and (max_corr > j_max_corr):
            most_similar_j = j
            j_similarity = similarity
            j_max_corr = max_corr

    return most_similar_j


def get_overlapping_audio_indexes_from_unique_scanning(chroma_a_len: int, win_frames: int,
    most_similar_index: int) -> tuple[Interval, Interval]:
    # Hypothesis: audio overlapping starts from the first sample of the second audio signal
    win_a_index = max(0, chroma_a_len - win_frames - most_similar_index)
    overlapping_length: int = chroma_a_len - win_a_index

    return [Interval(win_a_index, overlapping_length), Interval(0, overlapping_length)]


def get_complete_chromas_similarity(chroma_a: np.ndarray, chroma_b: np.ndarray,
    win_frames: int, conf: FindOverlapArgs) -> tuple[Interval, Interval]:
    chromas_relationship: dict[int, SimilarityEntry] = {}
    for i in range(0, chroma_a.shape[1] - win_frames):
        window_a: np.ndarray = chroma_a[:, i:i + win_frames]

        for j in range(0, chroma_b.shape[1] - win_frames):
            window_b: np.ndarray = chroma_b[:, j:j + win_frames]

            # Correlation windows normalization
            win_a_norm: np.ndarray = (window_a - np.mean(window_a)) / max(np.std(window_a), ACCEPTED_ERROR)
            win_b_norm: np.ndarray = (window_b - np.mean(window_b)) / max(np.std(window_b), ACCEPTED_ERROR)

            max_corr, similarity = compute_audio_score(win_a_norm, win_b_norm, conf)

            if j not in chromas_relationship:
                chromas_relationship[j] = SimilarityEntry(index_i=i, corr=max_corr, sim=similarity)
            elif (similarity > chromas_relationship[j].sim and max_corr > chromas_relationship[j].corr):
                chromas_relationship[j] = SimilarityEntry(index_i=i, corr=max_corr, sim=similarity)

    index_values = [obj.index_i for obj in chromas_relationship.values()]
    overlap_indexes: Interval = get_overlapping_indexes(index_values, "audio")
    if overlap_indexes.is_empty():
        return OverlapInterval()  # pragma: no cover

    first_index_b: int = overlap_indexes.ini
    first_index_a: int = chromas_relationship[first_index_b].index_i
    last_index: int = overlap_indexes.ini + overlap_indexes.length - 1
    last_index_a: int = min(chromas_relationship[last_index].index_i + win_frames + 1, chroma_a.shape[1])

    overlapping_length: int = last_index_a - first_index_a

    return [Interval(first_index_a, overlapping_length), Interval(first_index_b, overlapping_length)]


def compute_overlapping_cqt(y_a: np.ndarray, y_b: np.ndarray, rate: int,
    conf: FindOverlapArgs) -> tuple[Interval, Interval]:
    # Compute 12 chroma features (pitch classes) from Constant-Q Transform
    chroma_a: np.ndarray = librosa.feature.chroma_cqt(y=y_a, sr=rate, hop_length=HOP_LENGTH)
    chroma_b: np.ndarray = librosa.feature.chroma_cqt(y=y_b, sr=rate, hop_length=HOP_LENGTH)

    # The win_frames sliding window approximately covers WINDOW_NUM_SECS amount of time in the time domain
    win_frames: int = int(WINDOW_NUM_SECS * np.ceil(conf.audio_desc.sample_rate/HOP_LENGTH))

    if not conf.deep_search:
        most_similar_index: int = slide_last_chroma_a_window_over_chroma_b(chroma_a, chroma_b, win_frames, conf)
        if (most_similar_index > -1):
            return get_overlapping_audio_indexes_from_unique_scanning(chroma_a.shape[1], win_frames, most_similar_index)

    return get_complete_chromas_similarity(chroma_a, chroma_b, win_frames, conf)


def find_overlap_audio(archive_a: Path, archive_b: Path, conf: FindOverlapArgs) -> OverlapInterval:
    rate: float = conf.audio_desc.sample_rate

    offset_a: timedelta = max(timedelta(), conf.duration_a - conf.max_overlap)
    y_a, sr_a = librosa.load(str(archive_a), sr=int(rate), mono=True,
                             offset=offset_a.total_seconds(),
                             duration=(conf.duration_a - offset_a).total_seconds())

    duration_b: timedelta = min(conf.max_overlap, conf.duration_b)
    y_b, sr_b = librosa.load(str(archive_b), sr=int(rate), mono=True,
                             offset=0,
                             duration=duration_b.total_seconds())

    assert(sr_a == sr_b and sr_a == rate)

    overlap_indeces_a, overlap_indeces_b = compute_overlapping_cqt(y_a, y_b, rate, conf)
    if (overlap_indeces_a.end == 0 or overlap_indeces_b.end == 0):
        return OverlapInterval()  # pragma: no cover

    start_time_a = librosa.frames_to_time(overlap_indeces_a.ini, sr=rate, hop_length=HOP_LENGTH)
    start_time_b = librosa.frames_to_time(overlap_indeces_b.ini, sr=rate, hop_length=HOP_LENGTH)
    end_time_a = librosa.frames_to_time(overlap_indeces_a.end, sr=rate, hop_length=HOP_LENGTH)
    end_time_b = librosa.frames_to_time(overlap_indeces_b.end, sr=rate, hop_length=HOP_LENGTH)

    if conf.debug_plot:
        print(f"Best alignment for audio_a starts at sec: {(start_time_a + offset_a.total_seconds()):.2f}s")
        print(f"Best alignment for audio_a ends at sec: {(end_time_a + offset_a.total_seconds()):.2f}")
        print(f"Best alignment for audio_b starts at sec: {start_time_b:.2f}s")
        print(f"Best alignment for audio_b ends at sec: {end_time_b:.2f}{end_time_b:.2f}s")

        plot_audio_samples(y_a, y_b, rate, start_time_a, end_time_a, start_time_b, end_time_b)

    return OverlapInterval(
            offset_a=timedelta(seconds=start_time_a) + offset_a,
            offset_b=timedelta(seconds=start_time_b),
            duration=timedelta(seconds=(end_time_a - start_time_a))
            )


def find_overlap_video(archive_a: Path, archive_b: Path, conf: FindOverlapArgs) -> OverlapInterval:
    rate: float = conf.video_desc.fps.to_float()

    overlap_data_df: pd.DataFrame = get_matching_frames(archive_a, archive_b, conf)
    if overlap_data_df.empty:
        return OverlapInterval()  # pragma: no cover

    values_b_list: list[int] = overlap_data_df['similar_frame_b'].tolist()
    overlap_indexes: Interval = get_overlapping_indexes(values_b_list, "video")

    if overlap_indexes.is_empty():
        return OverlapInterval()

    start_overlap_a: int = overlap_data_df.loc[overlap_indexes.ini, 'frame_a']
    start_overlap_b: int = overlap_data_df.loc[overlap_indexes.ini, 'similar_frame_b']
    end_overlap_a: int = overlap_data_df.loc[overlap_indexes.end, 'frame_a']

    if conf.debug_plot:
        end_time_b = (start_overlap_b + (end_overlap_a - start_overlap_a)) / rate  # pragma: no cover
        print(f"Best alignment for video_a starts at sec: {(start_overlap_a / rate):.2f}s")
        print(f"Best alignment for video_a ends at sec: {(end_overlap_a / rate):.2f}s")
        print(f"Best alignment for video_b starts at sec: {(start_overlap_b / rate):.2f}s")
        print(f"Best alignment for video_b ends at sec: {end_time_b:.2f}s")

        plot_archives_relationship(values_b_list, overlap_indexes)

    return OverlapInterval(
            offset_a=timedelta(seconds=start_overlap_a / rate),
            offset_b=timedelta(seconds=start_overlap_b / rate),
            duration=timedelta(seconds=(end_overlap_a - start_overlap_a + 1) / rate)
            )


def combine_audio_with_video_overlap(audio_overlap: OverlapInterval, video_overlap: OverlapInterval) -> MediaOverlap:
    if audio_overlap.is_empty() and not video_overlap.is_empty():
        return MediaOverlap(audio=OverlapInterval(), video=video_overlap)

    if not audio_overlap.is_empty() and video_overlap.is_empty():
        return MediaOverlap(audio=audio_overlap, video=OverlapInterval())

    audio_video_overlap_intersection: OverlapInterval = audio_overlap.intersection(video_overlap)

    # if the video overlap does not match at all the audio overlap, makes more sense to use the audio overlap
    # also, if the video/audio overlap intersection is much shorter than the video overlap, we consider it suspicious
    suspicious_video_overlap: bool = (
            audio_video_overlap_intersection.is_empty() or
            video_overlap.duration - audio_video_overlap_intersection.duration > timedelta(seconds=0.15)
            )
    if suspicious_video_overlap:
        printerr(f'Suspicious video overlap: {video_overlap} compared to audio_overlap: {audio_overlap} '
                 f'with intersection {audio_video_overlap_intersection}, using audio overlap instead')
        return MediaOverlap(audio=audio_overlap, video=audio_overlap)
    else:
        return MediaOverlap(audio=audio_overlap, video=video_overlap)


def find_overlap(archive_a: Path, archive_b: Path, conf: FindOverlapArgs) -> MediaOverlap:
    assert(conf.video_desc or conf.audio_desc)

    audio_overlap = OverlapInterval()
    video_overlap = OverlapInterval()

    if conf.audio_desc is not None:
        audio_overlap: OverlapInterval = find_overlap_audio(archive_a, archive_b, conf)

    if conf.video_desc is not None:
        video_overlap: OverlapInterval = find_overlap_video(archive_a, archive_b, conf)

    return combine_audio_with_video_overlap(audio_overlap, video_overlap)<|MERGE_RESOLUTION|>--- conflicted
+++ resolved
@@ -32,18 +32,15 @@
 # Accepted error to avoid the indetermination: anyValue/0
 ACCEPTED_ERROR: Final[np.float32] = 1e-8
 
-<<<<<<< HEAD
 # Number of allowed outliers when selecting the longest non-decreasing segments
 THRESHOLD_AUDIO: Final[int] = 3 
 THRESHOLD_VIDEO: Final[int] = 3
-=======
+
 # The number of samples between successive frames (librosa default value)
 HOP_LENGTH: Final[int] = 512
 
 # Number of seconds covered by the similarity analysis window
 WINDOW_NUM_SECS: Final[np.float32] = 1.1
-
->>>>>>> 5c1cd6d5
 
 @dataclass(eq=True)
 class SimilarityEntry:
