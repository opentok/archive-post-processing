#!/usr/bin/env python
# -*- coding: utf-8 -*-
# Copyright (c) Vonage, 2025

from datetime import timedelta
from pathlib import Path

import cv2
import librosa
import matplotlib.pyplot as plt
import numpy as np
import pandas as pd
import pywt

from dataclasses import dataclass
from typing import Final, Optional

from scipy.stats import pearsonr
from skimage.feature import local_binary_pattern

from .data_model import Interval, FindOverlapArgs, MediaOverlap, OverlapInterval
from .utils import printerr, raise_error


# Resize factor for the video frames
RESIZE_FACTOR: Final[np.float32] = 0.5
<<<<<<< HEAD
# Accepted error to avoid the indetermination: anyValue/0
ACCEPTED_ERROR: Final[np.float32] = 1e-8
=======
>>>>>>> a81e2900


@dataclass(eq=True)
class SimilarityEntry:
    '''
    index: int = 0          # chroma column index
    corr: np.float32 = 0    # Maximum correlation of all the 12 chromas when assessing a fixed sample window of chroma_a and chroma_b
    sim: np.float32 = 0     # Similarity factor between all the 12 correlation values when assessing the same sample window
    '''
<<<<<<< HEAD
    index: int = 0
    corr: np.float32 = 0
    sim: np.float32 = 0

=======
    index_i: int = 0
    corr: np.float32 = 0
    sim: np.float32 = 0
>>>>>>> a81e2900


def plot_audio_samples(y_a: np.ndarray, y_b: np.ndarray, rate: int,
    start_time_a: float, end_time_a: float, start_time_b: float, end_time_b: float):
    _fig, (ax1, ax3) = plt.subplots(2, 1, sharex=True, figsize=(12, 6))
    librosa.display.waveshow(y_a, sr=rate, ax=ax1, marker='.', label='audio_a')
    ax1.set_xlabel('audio_a seconds')
    ax1.set_ylabel('amplitude')
    ax1.axvline(x=start_time_a, color='g', linestyle='--')
    ax1.axvline(x=end_time_a, color='g', linestyle='--')
    ax1.axvspan(start_time_a, end_time_a, color='green', alpha=0.3, label='overlapping audio samples')
    ax1.grid(True)
    ax1.legend(fontsize="x-large")
    ax1.tick_params(labelbottom=True)

    librosa.display.waveshow(y_b, sr=rate, ax=ax3, marker='.', label='audio_b')
    ax3.set_xlabel('audio_b seconds')
    ax3.set_ylabel('amplitude')
    ax3.axvline(x=start_time_b, color='g', linestyle='--')
    ax3.axvline(x=end_time_b, color='g', linestyle='--')
    ax3.axvspan(start_time_b, end_time_b, color='green', alpha=0.3, label='overlapping audio samples')
    ax3.grid(True)
    ax3.legend(fontsize="x-large")
    ax3.tick_params(labelbottom=True)

    plt.title('Audio samples display')
    plt.tight_layout()

    _fig1 = plt.gcf()
    plt.show()
    plt.draw()
    plt.close()


def plot_archives_relationship(values_list: list, overlap_ind: Interval):
    fig = plt.figure()

    num_archive_a_points = len(values_list)

    ax1 = fig.add_subplot(111)
    x_axis = list(range(0, num_archive_a_points))
    ax1.plot(x_axis, values_list, marker='*', linestyle='-', color='k')
    ax1.set_xlabel(f'archive_a frame number')
    ax1.set_ylabel(f'archive_b most similar frame to archive_a frames')
    ax1.tick_params(axis='x', labelcolor='blue')
    ax1.tick_params(axis='y', labelcolor='blue')

    x_start = overlap_ind.ini
    x_end = overlap_ind.end
    if x_start < len(values_list):
        slope = 0.999  # 45 degrees
        x_vals = np.linspace(x_start, x_start + len(values_list[x_start:x_end]), 100)
        y_vals = values_list[x_start] + slope * (x_vals - x_start)
        ax1.plot(x_vals, y_vals, label='45° Line', linestyle='--', color='cyan')

    ax1.axvline(x=x_start, color='g', linestyle='--')
    ax1.axvline(x=x_end, color='g', linestyle='--')
    ax1.axvspan(x_start, x_end, color='green', alpha=0.3, label='overlapping video frames')

    plt.title(f'Most similar frames')
    plt.grid(True)
    plt.tight_layout()

    plt.show()
    plt.draw()
    plt.close()


def process_frame(frame: np.ndarray, width: int, height: int, resize_prc=RESIZE_FACTOR):
    gray_image = cv2.cvtColor(frame, cv2.COLOR_BGR2GRAY)

    if (width > 320) and (height > 240):
        assert(resize_prc < 1)
        return cv2.resize(gray_image, (int(resize_prc * width), int(resize_prc * height) ))

    return gray_image  # pragma: no cover


def compute_video_score(frame_a: np.ndarray, frame_b: np.ndarray, conf: FindOverlapArgs) -> float:
    res_frame_a = process_frame(frame_a, conf.video_desc.width, conf.video_desc.height)
    res_frame_b = process_frame(frame_b, conf.video_desc.width, conf.video_desc.height)

    gradient = res_frame_a - res_frame_b

    match conf.algo_video:
        case conf.algo_video.VARLBP:
            lbp = local_binary_pattern(gradient, P=25, R=1, method="var")
            return np.sum(lbp[lbp < 15])
        case conf.algo_video.UNILBP:
            lbp = local_binary_pattern(gradient, P=8, R=1, method="uniform")
            return np.sum(lbp[lbp < 4])
        case conf.algo_video.MSE:
            return np.mean((np.abs(gradient)) ** 2)
        case conf.algo_video.WAVELET:
            _, (lh, hl, hh) = pywt.dwt2(gradient, 'haar')
            freq_details = lh + hl + hh
            res = np.asarray(np.abs(freq_details))
            max_res = np.max(res)
            return np.sum(res[res < (max_res/4)])


def open_video(archive_path: Path, frame_ini: int) -> cv2.VideoCapture:
    video = cv2.VideoCapture(str(archive_path))
    video.set(cv2.CAP_PROP_POS_FRAMES, frame_ini)

    if not video.isOpened():
        raise_error(f'The video {archive_path} is not opened')  # pragma: no cover

    return video


def release_video(video: cv2.VideoCapture):
    if video.isOpened():
        video.release()


def compute_audio_score(window_a: np.ndarray, window_b: np.ndarray, conf: FindOverlapArgs) -> tuple[float, float]:
    match conf.algo_audio:
        case conf.algo_audio.PEARSON:
            # Frame-wise pearson correlation over 12-chroma vectors
            pearson_chromas = [pearsonr(window_a[c], window_b[c])[0] for c in range(12)]
            return max(pearson_chromas), np.std(pearson_chromas)


def get_matching_frames(archive_a: Path, archive_b: Path, conf: FindOverlapArgs) -> pd.DataFrame:
    rate: float = conf.video_desc.fps.to_float()

    frame_offset_a: int = int(max(timedelta(), conf.duration_a - conf.max_overlap).total_seconds() * rate)
    frame_count_a: int = int(conf.duration_a.total_seconds() * rate)
    frame_count_b: int = int(min(conf.duration_b, conf.max_overlap).total_seconds() * rate)

    video_a: cv2.VideoCapture = open_video(archive_a, frame_offset_a)
    video_b: cv2.VideoCapture = open_video(archive_b, 0)

    frames_relation_list = list()
    for frame_a_num in range(frame_offset_a + 1, frame_count_a + 1):
        ret_a, frame_a = video_a.read()
        if not ret_a:
            break

        score_frames_b_list = list()

        for frame_b_num in range(1, frame_count_b + 1):
            ret_b, frame_b = video_b.read()
            if not ret_b:
                break  # pragma: no cover

            score: float = compute_video_score(frame_a, frame_b, conf)
            score_frames_b_list.append([score, frame_b_num])

        score_df: DataFrame = pd.DataFrame(score_frames_b_list, columns=['score', 'frame_b'])

        frame_b_with_min_score: list = score_df.loc[score_df['score'] == score_df['score'].min(), 'frame_b'].tolist()
        last_similar_frame_b_to_frame_a: int = frame_b_with_min_score[-1]
        frames_relation_list.append([frame_a_num, last_similar_frame_b_to_frame_a])

        video_b.set(cv2.CAP_PROP_POS_FRAMES, 0)

    similar_frames_df = pd.DataFrame(frames_relation_list, columns=['frame_a', 'similar_frame_b'])

    release_video(video_a)
    release_video(video_b)

    return similar_frames_df


def find_longest_non_decreasing_segment(values: list) -> Interval:
    prev: Optional[int] = None

    max_init_index: int = 0
    max_length: int = 0

    curr_init_index: int = 0
    curr_length: int = 0

    for idx, value in enumerate(values):
        if prev is None or value >= prev:
            curr_length += 1
            if max_length < curr_length:
                max_init_index = curr_init_index
                max_length = curr_length
        else:
            curr_init_index = idx
            curr_length = 1

        prev = value

    return Interval(max_init_index, max_length)


def trim_init_duplicates_in_segment(values: list, interval: Interval) -> Interval:
    # It returns end_ind - 1 if all the elements are the same
    ini_ind: int = interval.ini
    end_ind: int = interval.end
    new_ini: int = next((i - 1 for i in range(ini_ind + 1, end_ind) if values[i] != values[i - 1]), end_ind - 1)
    return Interval(new_ini, end_ind - new_ini + 1)


def get_overlapping_indexes(values: list) -> Interval:
    interval: Interval = find_longest_non_decreasing_segment(values)
    return trim_init_duplicates_in_segment(values, interval)


<<<<<<< HEAD
def slide_last_chroma_a_window_over_chroma_b(chroma_a: np.ndarray, chroma_b: np.ndarray,
    win_frames: int, conf: FindOverlapArgs) -> int:
    last_win_a: np.ndarray  = chroma_a[:, (chroma_a.shape[1] - win_frames):]
    last_win_a_norm: np.ndarray  = (last_win_a - np.mean(last_win_a)) / max(np.std(last_win_a), ACCEPTED_ERROR)

    most_similar_j: int = -1
    j_similarity: int = -1
    j_max_corr: int = -1
    for j in range(0, chroma_b.shape[1] - win_frames):
        window_b: np.ndarray = chroma_b[:, j:j + win_frames]
        win_b_norm: np.ndarray = (window_b - np.mean(window_b)) / max(np.std(window_b), ACCEPTED_ERROR)

        max_corr, score_std = compute_audio_score(last_win_a_norm, win_b_norm, conf)
        similarity = 1 - min(score_std / 0.5, 1.0)

        if (similarity > j_similarity) and (max_corr > j_max_corr):
            most_similar_j = j
            j_similarity = similarity
            j_max_corr = max_corr

    return most_similar_j


def get_overlapping_audio_indexes_from_unique_scanning(chroma_a_len: int, win_frames: int,
    most_similar_index: int) -> tuple[Interval, Interval]:
    win_a_index = max(0, chroma_a_len - win_frames - most_similar_index)
    overlapping_length: int = chroma_a_len - win_a_index # == most_similar_index

    return [Interval(win_a_index, overlapping_length), Interval(0, overlapping_length)]


def get_complete_chromas_similarity(chroma_a: np.ndarray, chroma_b: np.ndarray,
    win_frames: int, conf: FindOverlapArgs) -> tuple[Interval, Interval]:
    indexes_dict: dict[int, SimilarityEntry] = {}
=======
def compute_overlapping_cqt(y_a: np.ndarray, y_b: np.ndarray, rate: int,
    conf: FindOverlapArgs) -> tuple[Interval, Interval]:
    # Accepted error to avoid the indetermination: anyValue/0
    ACCEPTED_ERROR: Final[np.float32] = 1e-8
    # Number of sliding windows for assessing the chromas similarities
    NUM_AUDIO_WINDOWS: Final[int] = 5

    # Compute 12 chroma features (pitch classes) from Constant-Q Transform
    chroma_a: np.ndarray = librosa.feature.chroma_cqt(y=y_a, sr=rate)
    chroma_b: np.ndarray = librosa.feature.chroma_cqt(y=y_b, sr=rate)

    win_frames: int = int(min(chroma_a.shape[1], chroma_b.shape[1]) / NUM_AUDIO_WINDOWS)
>>>>>>> a81e2900

    chromas_relationship: dict[int, SimilarityEntry] = {}
    for i in range(0, chroma_a.shape[1] - win_frames):
        window_a: np.ndarray = chroma_a[:, i:i + win_frames]

        for j in range(0, chroma_b.shape[1] - win_frames):
            window_b: np.ndarray = chroma_b[:, j:j + win_frames]

            # Correlation windows normalization
            win_a_norm: np.ndarray = (window_a - np.mean(window_a)) / max(np.std(window_a), ACCEPTED_ERROR)
            win_b_norm: np.ndarray = (window_b - np.mean(window_b)) / max(np.std(window_b), ACCEPTED_ERROR)

            max_corr, score_std = compute_audio_score(win_a_norm, win_b_norm, conf)
            # Similarity values closer to 1 have high similarity
            similarity: np.float32 = 1 - min(score_std / 0.5, 1.0)

            if j not in chromas_relationship:
<<<<<<< HEAD
                chromas_relationship[j] = SimilarityEntry(index=i, corr=max_corr, sim=similarity)
            elif (similarity > chromas_relationship[j].sim and max_corr > chromas_relationship[j].corr):
                chromas_relationship[j] = SimilarityEntry(index=i, corr=max_corr, sim=similarity)

    index_values = [obj.index for obj in chromas_relationship.values()]
    overlap_indexes: Interval = get_overlapping_indexes(index_values)
    if overlap_indexes.is_empty():
        return OverlapInterval()  # pragma: no cover

    first_index_b: int = overlap_indexes.ini
    first_index_a: int = chromas_relationship[first_index_b].index
    last_index: int = overlap_indexes.ini + overlap_indexes.length - 1
    last_index_a: int = min(chromas_relationship[last_index].index + win_frames + 1, chroma_a.shape[1])

    overlapping_length: int = last_index_a - first_index_a

    return [Interval(first_index_a, overlapping_length), Interval(first_index_b, overlapping_length)]


def compute_overlapping_cqt(y_a: np.ndarray, y_b: np.ndarray, rate: int,
    conf: FindOverlapArgs) -> tuple[Interval, Interval]:
    # Accepted error to avoid the indetermination: anyValue/0
    ACCEPTED_ERROR: Final[np.float32] = 1e-8
    # Number of sliding windows for assessing the chromas similarities
    NUM_AUDIO_WINDOWS: Final[int] = 5

    # Compute 12 chroma features (pitch classes) from Constant-Q Transform
    chroma_a: np.ndarray = librosa.feature.chroma_cqt(y=y_a, sr=rate)
    chroma_b: np.ndarray = librosa.feature.chroma_cqt(y=y_b, sr=rate)

    win_frames: int = int(min(chroma_a.shape[1], chroma_b.shape[1]) / NUM_AUDIO_WINDOWS)

    if (not conf.deep_search):
        most_similar_index: int = slide_last_chroma_a_window_over_chroma_b(chroma_a, chroma_b, win_frames, conf)
        if (most_similar_index > -1):
            return get_overlapping_audio_indexes_from_unique_scanning(chroma_a.shape[1], win_frames, most_similar_index)

    return get_complete_chromas_similarity(chroma_a, chroma_b, win_frames, conf)
=======
                chromas_relationship[j] = SimilarityEntry(index_i=i, corr=max_corr, sim=similarity)
            elif (similarity > chromas_relationship[j].sim and max_corr > chromas_relationship[j].corr):
                chromas_relationship[j] = SimilarityEntry(index_i=i, corr=max_corr, sim=similarity)

    index_values = [obj.index_i for obj in chromas_relationship.values()]
    overlap_indexes: Interval = get_overlapping_indexes(index_values)
    if overlap_indexes.is_empty():
        return OverlapInterval()

    first_index_b: int = overlap_indexes.ini
    first_index_a: int = chromas_relationship[first_index_b].index_i
    last_index: int = overlap_indexes.ini + overlap_indexes.length - 1
    last_index_a: int = min(chromas_relationship[last_index].index_i + win_frames + 1, chroma_a.shape[1])

    overlapping_length: int = last_index_a - first_index_a

    return [Interval(first_index_a, overlapping_length), Interval(first_index_b, overlapping_length)]
>>>>>>> a81e2900


def find_overlap_audio(archive_a: Path, archive_b: Path, conf: FindOverlapArgs) -> OverlapInterval:
    rate: float = conf.audio_desc.sample_rate

    offset_a: timedelta = max(timedelta(), conf.duration_a - conf.max_overlap)
    y_a, sr_a = librosa.load(str(archive_a), sr=int(rate), mono=True,
                             offset=offset_a.total_seconds(),
                             duration=(conf.duration_a - offset_a).total_seconds())

    duration_b: timedelta = min(conf.max_overlap, conf.duration_b)
    y_b, sr_b = librosa.load(str(archive_b), sr=int(rate), mono=True,
                             offset=0,
                             duration=duration_b.total_seconds())

    assert(sr_a == sr_b and sr_a == rate)

    overlap_indeces_a, overlap_indeces_b = compute_overlapping_cqt(y_a, y_b, rate, conf)
    if (overlap_indeces_a.end == 0 or overlap_indeces_b.end == 0):
        return OverlapInterval()  # pragma: no cover

    start_time_a = librosa.frames_to_time(overlap_indeces_a.ini, sr=rate)
    start_time_b = librosa.frames_to_time(overlap_indeces_b.ini, sr=rate)
    end_time_a = librosa.frames_to_time(overlap_indeces_a.end, sr=rate)
    end_time_b = librosa.frames_to_time(overlap_indeces_b.end, sr=rate)

    if conf.debug_plot:
        print(f"Best alignment for audio_a starts at sec: {(start_time_a + offset_a.total_seconds()):.2f}s")
        print(f"Best alignment for audio_a ends at sec: {(end_time_a + offset_a.total_seconds()):.2f}")
        print(f"Best alignment for audio_b starts at sec: {start_time_b:.2f}s")
        print(f"Best alignment for audio_b ends at sec: {end_time_b:.2f}{end_time_b:.2f}s")

        plot_audio_samples(y_a, y_b, rate, start_time_a, end_time_a, start_time_b, end_time_b)

    return OverlapInterval(
            offset_a=timedelta(seconds=start_time_a) + offset_a,
            offset_b=timedelta(seconds=start_time_b),
            duration=timedelta(seconds=(end_time_a - start_time_a))
            )


def find_overlap_video(archive_a: Path, archive_b: Path, conf: FindOverlapArgs) -> OverlapInterval:
    rate: float = conf.video_desc.fps.to_float()

    overlap_data_df: pd.DataFrame = get_matching_frames(archive_a, archive_b, conf)
    if overlap_data_df.empty:
        return OverlapInterval()  # pragma: no cover

    values_b_list: list[int] = overlap_data_df['similar_frame_b'].tolist()
    overlap_indexes: Interval = get_overlapping_indexes(values_b_list)

    if overlap_indexes.is_empty():
        return OverlapInterval()

    start_overlap_a: int = overlap_data_df.loc[overlap_indexes.ini, 'frame_a']
    start_overlap_b: int = overlap_data_df.loc[overlap_indexes.ini, 'similar_frame_b']
    end_overlap_a: int = overlap_data_df.loc[overlap_indexes.end, 'frame_a']

    if conf.debug_plot:
        end_time_b = (start_overlap_b + (end_overlap_a - start_overlap_a + 1)) / rate
        print(f"Best alignment for video_a starts at sec: {(start_overlap_a / rate):.2f}s")
        print(f"Best alignment for video_a ends at sec: {(end_overlap_a / rate):.2f}s")
        print(f"Best alignment for video_b starts at sec: {(start_overlap_b / rate):.2f}s")
        print(f"Best alignment for video_b ends at sec: {end_time_b:.2f}s")

        plot_archives_relationship(values_b_list, overlap_indexes)

    return OverlapInterval(
            offset_a=timedelta(seconds=start_overlap_a / rate),
            offset_b=timedelta(seconds=start_overlap_b / rate),
            duration=timedelta(seconds=(end_overlap_a - start_overlap_a + 1) / rate)
            )


def combine_audio_with_video_overlap(audio_overlap: OverlapInterval, video_overlap: OverlapInterval) -> MediaOverlap:
    if audio_overlap.is_empty() and not video_overlap.is_empty():
        return MediaOverlap(audio=OverlapInterval(), video=video_overlap)

    if not audio_overlap.is_empty() and video_overlap.is_empty():
        return MediaOverlap(audio=audio_overlap, video=OverlapInterval())

    audio_video_overlap_intersection: OverlapInterval = audio_overlap.intersection(video_overlap)

    # if the video overlap does not match at all the audio overlap, makes more sense to use the audio overlap
    # also, if the video/audio overlap intersection is much shorter than the video overlap, we consider it suspicious
    suspicious_video_overlap: bool = (
            audio_video_overlap_intersection.is_empty() or
            video_overlap.duration - audio_video_overlap_intersection.duration > timedelta(seconds=0.15)
            )
    if suspicious_video_overlap:
        printerr(f'Suspicious video overlap: {video_overlap} compared to audio_overlap: {audio_overlap} '
                 f'with intersection {audio_video_overlap_intersection}, using audio overlap instead')
        return MediaOverlap(audio=audio_overlap, video=audio_overlap)
    else:
        return MediaOverlap(audio=audio_overlap, video=video_overlap)


def find_overlap(archive_a: Path, archive_b: Path, conf: FindOverlapArgs) -> MediaOverlap:
    assert(conf.video_desc or conf.audio_desc)

    audio_overlap = OverlapInterval()
    video_overlap = OverlapInterval()

    if conf.audio_desc is not None:
        audio_overlap: OverlapInterval = find_overlap_audio(archive_a, archive_b, conf)

    if conf.video_desc is not None:
        video_overlap: OverlapInterval = find_overlap_video(archive_a, archive_b, conf)

    return combine_audio_with_video_overlap(audio_overlap, video_overlap)<|MERGE_RESOLUTION|>--- conflicted
+++ resolved
@@ -4,6 +4,9 @@
 
 from datetime import timedelta
 from pathlib import Path
+
+from dataclasses import dataclass
+from typing import Final, Optional
 
 import cv2
 import librosa
@@ -12,9 +15,6 @@
 import pandas as pd
 import pywt
 
-from dataclasses import dataclass
-from typing import Final, Optional
-
 from scipy.stats import pearsonr
 from skimage.feature import local_binary_pattern
 
@@ -24,30 +24,21 @@
 
 # Resize factor for the video frames
 RESIZE_FACTOR: Final[np.float32] = 0.5
-<<<<<<< HEAD
+
 # Accepted error to avoid the indetermination: anyValue/0
 ACCEPTED_ERROR: Final[np.float32] = 1e-8
-=======
->>>>>>> a81e2900
 
 
 @dataclass(eq=True)
 class SimilarityEntry:
     '''
-    index: int = 0          # chroma column index
-    corr: np.float32 = 0    # Maximum correlation of all the 12 chromas when assessing a fixed sample window of chroma_a and chroma_b
-    sim: np.float32 = 0     # Similarity factor between all the 12 correlation values when assessing the same sample window
+    index_i: int = 0        # chroma column index
+    corr: np.float32 = 0    # Max. correlation of all the 12 chromas for a fixed chroma window
+    sim: np.float32 = 0     # Similarity factor between all the 12 correlation values
     '''
-<<<<<<< HEAD
-    index: int = 0
-    corr: np.float32 = 0
-    sim: np.float32 = 0
-
-=======
     index_i: int = 0
     corr: np.float32 = 0
     sim: np.float32 = 0
->>>>>>> a81e2900
 
 
 def plot_audio_samples(y_a: np.ndarray, y_b: np.ndarray, rate: int,
@@ -251,7 +242,6 @@
     return trim_init_duplicates_in_segment(values, interval)
 
 
-<<<<<<< HEAD
 def slide_last_chroma_a_window_over_chroma_b(chroma_a: np.ndarray, chroma_b: np.ndarray,
     win_frames: int, conf: FindOverlapArgs) -> int:
     last_win_a: np.ndarray  = chroma_a[:, (chroma_a.shape[1] - win_frames):]
@@ -277,78 +267,60 @@
 
 def get_overlapping_audio_indexes_from_unique_scanning(chroma_a_len: int, win_frames: int,
     most_similar_index: int) -> tuple[Interval, Interval]:
+    # Hypothesis: audio overlapping starts from the first sample of the second audio signal
     win_a_index = max(0, chroma_a_len - win_frames - most_similar_index)
-    overlapping_length: int = chroma_a_len - win_a_index # == most_similar_index
+    overlapping_length: int = chroma_a_len - win_a_index
 
     return [Interval(win_a_index, overlapping_length), Interval(0, overlapping_length)]
 
 
 def get_complete_chromas_similarity(chroma_a: np.ndarray, chroma_b: np.ndarray,
     win_frames: int, conf: FindOverlapArgs) -> tuple[Interval, Interval]:
-    indexes_dict: dict[int, SimilarityEntry] = {}
-=======
+    chromas_relationship: dict[int, SimilarityEntry] = {}
+    for i in range(0, chroma_a.shape[1] - win_frames):
+        window_a: np.ndarray = chroma_a[:, i:i + win_frames]
+
+        for j in range(0, chroma_b.shape[1] - win_frames):
+            window_b: np.ndarray = chroma_b[:, j:j + win_frames]
+
+            # Correlation windows normalization
+            win_a_norm: np.ndarray = (window_a - np.mean(window_a)) / max(np.std(window_a), ACCEPTED_ERROR)
+            win_b_norm: np.ndarray = (window_b - np.mean(window_b)) / max(np.std(window_b), ACCEPTED_ERROR)
+
+            max_corr, score_std = compute_audio_score(win_a_norm, win_b_norm, conf)
+            # Similarity values closer to 1 have high similarity
+            similarity: np.float32 = 1 - min(score_std / 0.5, 1.0)
+
+            if j not in chromas_relationship:
+                chromas_relationship[j] = SimilarityEntry(index_i=i, corr=max_corr, sim=similarity)
+            elif (similarity > chromas_relationship[j].sim and max_corr > chromas_relationship[j].corr):
+                chromas_relationship[j] = SimilarityEntry(index_i=i, corr=max_corr, sim=similarity)
+
+    index_values = [obj.index_i for obj in chromas_relationship.values()]
+    overlap_indexes: Interval = get_overlapping_indexes(index_values)
+    if overlap_indexes.is_empty():
+        return OverlapInterval()  # pragma: no cover
+
+    first_index_b: int = overlap_indexes.ini
+    first_index_a: int = chromas_relationship[first_index_b].index_i
+    last_index: int = overlap_indexes.ini + overlap_indexes.length - 1
+    last_index_a: int = min(chromas_relationship[last_index].index_i + win_frames + 1, chroma_a.shape[1])
+
+    overlapping_length: int = last_index_a - first_index_a
+
+    return [Interval(first_index_a, overlapping_length), Interval(first_index_b, overlapping_length)]
+
+
 def compute_overlapping_cqt(y_a: np.ndarray, y_b: np.ndarray, rate: int,
     conf: FindOverlapArgs) -> tuple[Interval, Interval]:
-    # Accepted error to avoid the indetermination: anyValue/0
-    ACCEPTED_ERROR: Final[np.float32] = 1e-8
     # Number of sliding windows for assessing the chromas similarities
-    NUM_AUDIO_WINDOWS: Final[int] = 5
+    num_audio_windows: Final[int] = 5
 
     # Compute 12 chroma features (pitch classes) from Constant-Q Transform
     chroma_a: np.ndarray = librosa.feature.chroma_cqt(y=y_a, sr=rate)
     chroma_b: np.ndarray = librosa.feature.chroma_cqt(y=y_b, sr=rate)
 
-    win_frames: int = int(min(chroma_a.shape[1], chroma_b.shape[1]) / NUM_AUDIO_WINDOWS)
->>>>>>> a81e2900
-
-    chromas_relationship: dict[int, SimilarityEntry] = {}
-    for i in range(0, chroma_a.shape[1] - win_frames):
-        window_a: np.ndarray = chroma_a[:, i:i + win_frames]
-
-        for j in range(0, chroma_b.shape[1] - win_frames):
-            window_b: np.ndarray = chroma_b[:, j:j + win_frames]
-
-            # Correlation windows normalization
-            win_a_norm: np.ndarray = (window_a - np.mean(window_a)) / max(np.std(window_a), ACCEPTED_ERROR)
-            win_b_norm: np.ndarray = (window_b - np.mean(window_b)) / max(np.std(window_b), ACCEPTED_ERROR)
-
-            max_corr, score_std = compute_audio_score(win_a_norm, win_b_norm, conf)
-            # Similarity values closer to 1 have high similarity
-            similarity: np.float32 = 1 - min(score_std / 0.5, 1.0)
-
-            if j not in chromas_relationship:
-<<<<<<< HEAD
-                chromas_relationship[j] = SimilarityEntry(index=i, corr=max_corr, sim=similarity)
-            elif (similarity > chromas_relationship[j].sim and max_corr > chromas_relationship[j].corr):
-                chromas_relationship[j] = SimilarityEntry(index=i, corr=max_corr, sim=similarity)
-
-    index_values = [obj.index for obj in chromas_relationship.values()]
-    overlap_indexes: Interval = get_overlapping_indexes(index_values)
-    if overlap_indexes.is_empty():
-        return OverlapInterval()  # pragma: no cover
-
-    first_index_b: int = overlap_indexes.ini
-    first_index_a: int = chromas_relationship[first_index_b].index
-    last_index: int = overlap_indexes.ini + overlap_indexes.length - 1
-    last_index_a: int = min(chromas_relationship[last_index].index + win_frames + 1, chroma_a.shape[1])
-
-    overlapping_length: int = last_index_a - first_index_a
-
-    return [Interval(first_index_a, overlapping_length), Interval(first_index_b, overlapping_length)]
-
-
-def compute_overlapping_cqt(y_a: np.ndarray, y_b: np.ndarray, rate: int,
-    conf: FindOverlapArgs) -> tuple[Interval, Interval]:
-    # Accepted error to avoid the indetermination: anyValue/0
-    ACCEPTED_ERROR: Final[np.float32] = 1e-8
-    # Number of sliding windows for assessing the chromas similarities
-    NUM_AUDIO_WINDOWS: Final[int] = 5
-
-    # Compute 12 chroma features (pitch classes) from Constant-Q Transform
-    chroma_a: np.ndarray = librosa.feature.chroma_cqt(y=y_a, sr=rate)
-    chroma_b: np.ndarray = librosa.feature.chroma_cqt(y=y_b, sr=rate)
-
-    win_frames: int = int(min(chroma_a.shape[1], chroma_b.shape[1]) / NUM_AUDIO_WINDOWS)
+    win_frames: int = int(min(chroma_a.shape[1], chroma_b.shape[1]) / num_audio_windows)
 
     if (not conf.deep_search):
         most_similar_index: int = slide_last_chroma_a_window_over_chroma_b(chroma_a, chroma_b, win_frames, conf)
@@ -356,25 +328,6 @@
             return get_overlapping_audio_indexes_from_unique_scanning(chroma_a.shape[1], win_frames, most_similar_index)
 
     return get_complete_chromas_similarity(chroma_a, chroma_b, win_frames, conf)
-=======
-                chromas_relationship[j] = SimilarityEntry(index_i=i, corr=max_corr, sim=similarity)
-            elif (similarity > chromas_relationship[j].sim and max_corr > chromas_relationship[j].corr):
-                chromas_relationship[j] = SimilarityEntry(index_i=i, corr=max_corr, sim=similarity)
-
-    index_values = [obj.index_i for obj in chromas_relationship.values()]
-    overlap_indexes: Interval = get_overlapping_indexes(index_values)
-    if overlap_indexes.is_empty():
-        return OverlapInterval()
-
-    first_index_b: int = overlap_indexes.ini
-    first_index_a: int = chromas_relationship[first_index_b].index_i
-    last_index: int = overlap_indexes.ini + overlap_indexes.length - 1
-    last_index_a: int = min(chromas_relationship[last_index].index_i + win_frames + 1, chroma_a.shape[1])
-
-    overlapping_length: int = last_index_a - first_index_a
-
-    return [Interval(first_index_a, overlapping_length), Interval(first_index_b, overlapping_length)]
->>>>>>> a81e2900
 
 
 def find_overlap_audio(archive_a: Path, archive_b: Path, conf: FindOverlapArgs) -> OverlapInterval:
