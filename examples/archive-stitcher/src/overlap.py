--- conflicted
+++ resolved
@@ -7,6 +7,8 @@
 
 from dataclasses import dataclass
 from typing import Final, Optional
+
+import warnings
 
 import cv2
 import librosa
@@ -21,7 +23,6 @@
 from .data_model import Interval, FindOverlapArgs, MediaOverlap, OverlapInterval
 from .utils import printerr, raise_error
 
-import warnings
 categories = [UserWarning, FutureWarning, DeprecationWarning]
 for cat in categories:
     warnings.filterwarnings("ignore", category=cat)
@@ -164,21 +165,17 @@
         case conf.algo_audio.PEARSON:
             is_array_constant = lambda arr: np.all(arr == arr.flat[0])
 
-            # Frame-wise pearson correlation over 12-chroma vectors
-<<<<<<< HEAD
             pearson_chromas = list()
             for c in range(min(window_a.shape[0], window_b.shape[0])):
                 if not (is_array_constant(window_a[c]) or is_array_constant(window_b[c])):
+                    # Frame-wise pearson correlation over 12-chroma vectors
                     pearson_chromas.append(pearsonr(window_a[c], window_b[c])[0])
             # pearson_chromas values are constrained to the range [-1, +1].
             # Therefore, np.nanstd(pearson_chromas) is constrained to the range [0, 1]
-            return np.nanmax(pearson_chromas), np.nanstd(pearson_chromas)
-=======
-            pearson_chromas: list = [pearsonr(window_a[c], window_b[c])[0] for c in range(12)]
             # Similarity values closer to 1 have high similarity
-            similarity: np.float32 = 1 - min(np.std(pearson_chromas) / 0.5, 1.0)
-            return max(pearson_chromas), similarity
->>>>>>> 293b054e
+            similarity: np.float32 = 1 - min(np.nanstd(pearson_chromas) / 0.5, 1.0)
+
+            return np.nanmax(pearson_chromas), similarity
 
 
 def get_matching_frames(archive_a: Path, archive_b: Path, conf: FindOverlapArgs) -> pd.DataFrame:
